--- conflicted
+++ resolved
@@ -1,9 +1,6 @@
 mod blueprint;
 mod compress;
-<<<<<<< HEAD
-=======
 mod definitions;
->>>>>>> 39581300
 mod from_config;
 mod into_schema;
 mod mustache;
@@ -14,10 +11,7 @@
 mod timeout;
 mod upstream;
 pub use blueprint::*;
-<<<<<<< HEAD
-=======
 pub use definitions::*;
->>>>>>> 39581300
 pub use from_config::*;
 pub use operation::*;
 pub use operators::*;
