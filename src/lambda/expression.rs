<<<<<<< HEAD
use std::collections::hash_map::DefaultHasher;
use std::fmt::Debug;
use std::future::Future;
use std::hash::{Hash, Hasher};
use std::num::NonZeroU64;
=======
use core::future::Future;
use std::fmt::Debug;
>>>>>>> 39581300
use std::pin::Pin;

use anyhow::Result;
use async_graphql_value::ConstValue;
<<<<<<< HEAD
use reqwest::Request;
=======
>>>>>>> 39581300
use serde_json::Value;
use thiserror::Error;

use super::list::List;
use super::logic::Logic;
use super::{Concurrent, Eval, EvaluationContext, Math, Relation, ResolverContextLike, IO};
use crate::json::JsonLike;

#[derive(Clone, Debug)]
pub enum Expression {
  Context(Context),
  Literal(Value), // TODO: this should async_graphql::Value
  EqualTo(Box<Expression>, Box<Expression>),
  IO(IO),
  Input(Box<Expression>, Vec<String>),
<<<<<<< HEAD
  Cache(Cache),
  If {
    cond: Box<Expression>,
    then: Box<Expression>,
    els: Box<Expression>,
  },
=======
  Logic(Logic),
  Relation(Relation),
  List(List),
  Math(Math),
  Concurrency(Concurrent, Box<Expression>),
>>>>>>> 39581300
}

#[derive(Clone, Debug)]
pub enum Context {
  Value,
  Path(Vec<String>),
}

<<<<<<< HEAD
#[derive(Clone, Debug)]
pub enum Unsafe {
  Http {
    req_template: http::RequestTemplate,
    group_by: Option<GroupBy>,
    dl_id: Option<DataLoaderId>,
  },
  GraphQLEndpoint {
    req_template: graphql::RequestTemplate,
    field_name: String,
    batch: bool,
    dl_id: Option<DataLoaderId>,
  },
  Grpc {
    req_template: grpc::RequestTemplate,
    group_by: Option<GroupBy>,
    dl_id: Option<DataLoaderId>,
  },
  JS(Box<Expression>, String),
}

#[derive(Clone, Debug)]
pub struct Cache {
  hasher: DefaultHasher,
  max_age: NonZeroU64,
  source: Box<Expression>,
}

impl Cache {
  pub fn new(hasher: DefaultHasher, max_age: NonZeroU64, source: Box<Expression>) -> Self {
    Self { hasher, max_age, source }
  }

  pub fn hasher(&self) -> &DefaultHasher {
    &self.hasher
  }

  pub fn max_age(&self) -> NonZeroU64 {
    self.max_age
  }

  pub fn source(&self) -> &Expression {
    &self.source
  }
}

#[derive(Clone, Copy, Debug)]
pub struct DataLoaderId(pub usize);

=======
>>>>>>> 39581300
#[derive(Debug, Error)]
pub enum EvaluationError {
  #[error("IOException: {0}")]
  IOException(String),

  #[error("JSException: {0}")]
  JSException(String),

  #[error("APIValidationError: {0:?}")]
  APIValidationError(Vec<String>),

  #[error("ExprEvalError: {0:?}")]
  ExprEvalError(String),
}

impl<'a> From<crate::valid::ValidationError<&'a str>> for EvaluationError {
  fn from(_value: crate::valid::ValidationError<&'a str>) -> Self {
    EvaluationError::APIValidationError(_value.as_vec().iter().map(|e| e.message.to_owned()).collect())
  }
}

impl Expression {
  pub fn concurrency(self, conc: Concurrent) -> Self {
    Expression::Concurrency(conc, Box::new(self))
  }

  pub fn in_parallel(self) -> Self {
    self.concurrency(Concurrent::Parallel)
  }

  pub fn parallel_when(self, cond: bool) -> Self {
    if cond {
      self.concurrency(Concurrent::Parallel)
    } else {
      self
    }
  }

  pub fn in_sequence(self) -> Self {
    self.concurrency(Concurrent::Sequential)
  }
}

impl Eval for Expression {
  fn eval<'a, Ctx: ResolverContextLike<'a> + Sync + Send>(
    &'a self,
    ctx: &'a EvaluationContext<'a, Ctx>,
    conc: &'a Concurrent,
  ) -> Pin<Box<dyn Future<Output = Result<ConstValue>> + 'a + Send>> {
    Box::pin(async move {
      match self {
        Expression::Concurrency(conc, expr) => Ok(expr.eval(ctx, conc).await?),
        Expression::Context(op) => match op {
          Context::Value => Ok(ctx.value().cloned().unwrap_or(async_graphql::Value::Null)),
          Context::Path(path) => Ok(ctx.path_value(path).cloned().unwrap_or(async_graphql::Value::Null)),
        },
        Expression::Input(input, path) => {
          let inp = &input.eval(ctx, conc).await?;
          Ok(inp.get_path(path).unwrap_or(&async_graphql::Value::Null).clone())
        }
        Expression::Literal(value) => Ok(serde_json::from_value(value.clone())?),
        Expression::EqualTo(left, right) => Ok(async_graphql::Value::from(
          left.eval(ctx, conc).await? == right.eval(ctx, conc).await?,
        )),
        Expression::IO(operation) => operation.eval(ctx, conc).await,

<<<<<<< HEAD
            let res = if ctx.req_ctx.upstream.batch.is_some()
              // TODO: share check for operation_type for resolvers
              && matches!(req_template.operation_type, GraphQLOperationType::Query)
            {
              let data_loader: Option<&DataLoader<grpc::DataLoaderRequest, GrpcDataLoader>> =
                dl_id.and_then(|index| ctx.req_ctx.grpc_data_loaders.get(index.0));
              execute_grpc_request_with_dl(ctx, rendered, data_loader).await?
            } else {
              let req = rendered.to_request()?;
              execute_raw_grpc_request(ctx, req, &req_template.operation).await?
            };

            set_cache_control(ctx, &res);

            Ok(res.body)
          }
          Unsafe::JS(input, script) => {
            let result;
            #[cfg(not(feature = "unsafe-js"))]
            {
              let _ = script;
              let _ = input;
              result = Err(EvaluationError::JSException("JS execution is disabled".to_string()).into());
            }

            #[cfg(feature = "unsafe-js")]
            {
              let input = input.eval(ctx).await?;
              result = javascript::execute_js(script, input, Some(ctx.timeout))
                .map_err(|e| EvaluationError::JSException(e.to_string()).into());
            }
            result
          }
        },
        Expression::Cache(cache) => {
          if let Some(key) = get_cache_key(ctx, cache.hasher.clone()) {
            if let Some(cache_value) = ctx.req_ctx.cache_get(&key) {
              Ok(cache_value.to_owned())
            } else {
              let result = cache.source.eval(ctx).await;
              if let Ok(val) = &result {
                ctx.req_ctx.cache_insert(key, val.clone(), cache.max_age);
              }
              result
            }
          } else {
            cache.source.eval(ctx).await
          }
        }
        Expression::If { cond, then, els } => {
          let cond = cond.eval(ctx).await?;
          if is_truthy(cond) {
            then.eval(ctx).await
          } else {
            els.eval(ctx).await
          }
        }
      }
    })
  }
}

pub fn hash_const_value<H: Hasher>(const_value: &ConstValue, state: &mut H) {
  match const_value {
    ConstValue::Null => {}
    ConstValue::Boolean(val) => val.hash(state),
    ConstValue::Enum(name) => name.hash(state),
    ConstValue::Number(num) => num.hash(state),
    ConstValue::Binary(bytes) => bytes.hash(state),
    ConstValue::String(string) => string.hash(state),
    ConstValue::List(list) => list.iter().for_each(|val| hash_const_value(val, state)),
    ConstValue::Object(object) => {
      let mut tmp_list: Vec<_> = object.iter().collect();
      tmp_list.sort_by(|(key1, _), (key2, _)| key1.cmp(key2));
      tmp_list.iter().for_each(|(key, value)| {
        key.hash(state);
        hash_const_value(value, state);
      })
    }
  }
}

fn get_cache_key<'a, H: Hasher + Clone>(
  ctx: &'a EvaluationContext<'a, impl ResolverContextLike<'a>>,
  mut hasher: H,
) -> Option<u64> {
  // Hash on parent value
  if let Some(const_value) = ctx
    .graphql_ctx
    .value()
    // TODO: handle _id, id, or any field that has @key on it.
    .filter(|value| value != &&ConstValue::Null)
    .map(|data| data.get_key("id"))
  {
    // Hash on parent's id only?
    hash_const_value(const_value?, &mut hasher)
  }

  let key = ctx.graphql_ctx.args().map(|value_map| {
    value_map
      .iter()
      .map(|(key, value)| {
        let mut hasher = hasher.clone();
        key.hash(&mut hasher);
        hash_const_value(value, &mut hasher);
        hasher.finish()
      })
      .fold(hasher.finish(), |acc, val| acc ^ val)
  });
  key
}

/// Check if a value is truthy
///
/// Special cases:
/// 1. An empty string is considered falsy
/// 2. A collection of bytes is truthy, even if the value in those bytes is 0. An empty collection is falsy.
fn is_truthy(value: async_graphql::Value) -> bool {
  use async_graphql::{Number, Value};
  use hyper::body::Bytes;

  match value {
    Value::Null => false,
    Value::Enum(_) => true,
    Value::List(_) => true,
    Value::Object(_) => true,
    Value::String(s) => !s.is_empty(),
    Value::Boolean(b) => b,
    Value::Number(n) => n != Number::from(0),
    Value::Binary(b) => b != Bytes::default(),
  }
}

fn set_cache_control<'ctx, Ctx: ResolverContextLike<'ctx>>(
  ctx: &EvaluationContext<'ctx, Ctx>,
  res: &Response<async_graphql::Value>,
) {
  if ctx.req_ctx.server.get_enable_cache_control() && res.status.is_success() {
    if let Some(policy) = cache_policy(res) {
      ctx.req_ctx.set_cache_control(policy);
    }
  }
}

async fn execute_raw_request<'ctx, Ctx: ResolverContextLike<'ctx>>(
  ctx: &EvaluationContext<'ctx, Ctx>,
  req: Request,
) -> Result<Response<async_graphql::Value>> {
  ctx
    .req_ctx
    .h_client
    .execute(req)
    .await
    .map_err(|e| EvaluationError::IOException(e.to_string()))?
    .to_json()
}

async fn execute_raw_grpc_request<'ctx, Ctx: ResolverContextLike<'ctx>>(
  ctx: &EvaluationContext<'ctx, Ctx>,
  req: Request,
  operation: &ProtobufOperation,
) -> Result<Response<async_graphql::Value>> {
  Ok(
    execute_grpc_request(&ctx.req_ctx.h2_client, operation, req)
      .await
      .map_err(|e| EvaluationError::IOException(e.to_string()))?,
  )
}

async fn execute_grpc_request_with_dl<
  'ctx,
  Ctx: ResolverContextLike<'ctx>,
  Dl: Loader<grpc::DataLoaderRequest, Value = Response<async_graphql::Value>, Error = Arc<anyhow::Error>>,
>(
  ctx: &EvaluationContext<'ctx, Ctx>,
  rendered: RenderedRequestTemplate,
  data_loader: Option<&DataLoader<grpc::DataLoaderRequest, Dl>>,
) -> Result<Response<async_graphql::Value>> {
  let headers = ctx
    .req_ctx
    .upstream
    .batch
    .clone()
    .map(|s| s.headers)
    .unwrap_or_default();
  let endpoint_key = grpc::DataLoaderRequest::new(rendered, headers);

  Ok(
    data_loader
      .unwrap()
      .load_one(endpoint_key)
      .await
      .map_err(|e| EvaluationError::IOException(e.to_string()))?
      .unwrap_or_default(),
  )
}

async fn execute_request_with_dl<
  'ctx,
  Ctx: ResolverContextLike<'ctx>,
  Dl: Loader<DataLoaderRequest, Value = Response<async_graphql::Value>, Error = Arc<anyhow::Error>>,
>(
  ctx: &EvaluationContext<'ctx, Ctx>,
  req: Request,
  data_loader: Option<&DataLoader<DataLoaderRequest, Dl>>,
) -> Result<Response<async_graphql::Value>> {
  let headers = ctx
    .req_ctx
    .upstream
    .batch
    .clone()
    .map(|s| s.headers)
    .unwrap_or_default();
  let endpoint_key = crate::http::DataLoaderRequest::new(req, headers);

  Ok(
    data_loader
      .unwrap()
      .load_one(endpoint_key)
      .await
      .map_err(|e| EvaluationError::IOException(e.to_string()))?
      .unwrap_or_default(),
  )
}

fn parse_graphql_response<'ctx, Ctx: ResolverContextLike<'ctx>>(
  ctx: &EvaluationContext<'ctx, Ctx>,
  res: Response<async_graphql::Value>,
  field_name: &str,
) -> Result<async_graphql::Value> {
  let res: async_graphql::Response = serde_json::from_value(res.body.into_json()?)?;

  for error in res.errors {
    ctx.add_error(error);
  }

  Ok(res.data.get_key(field_name).map(|v| v.to_owned()).unwrap_or_default())
}

#[cfg(test)]
mod tests {
  use async_graphql::{Name, Number, Value};
  use hyper::body::Bytes;
  use indexmap::IndexMap;

  use super::is_truthy;

  #[test]
  fn test_is_truthy() {
    assert!(is_truthy(Value::Enum(Name::new("EXAMPLE"))));
    assert!(is_truthy(Value::List(vec![])));
    assert!(is_truthy(Value::Object(IndexMap::default())));
    assert!(is_truthy(Value::String("Hello".to_string())));
    assert!(is_truthy(Value::Boolean(true)));
    assert!(is_truthy(Value::Number(Number::from(1))));
    assert!(is_truthy(Value::Binary(Bytes::from_static(&[0, 1, 2]))));

    assert!(!is_truthy(Value::Null));
    assert!(!is_truthy(Value::String("".to_string())));
    assert!(!is_truthy(Value::Boolean(false)));
    assert!(!is_truthy(Value::Number(Number::from(0))));
    assert!(!is_truthy(Value::Binary(Bytes::default())));
  }
=======
        Expression::Relation(relation) => relation.eval(ctx, conc).await,
        Expression::Logic(logic) => logic.eval(ctx, conc).await,
        Expression::List(list) => list.eval(ctx, conc).await,
        Expression::Math(math) => math.eval(ctx, conc).await,
      }
    })
  }
>>>>>>> 39581300
}<|MERGE_RESOLUTION|>--- conflicted
+++ resolved
@@ -1,24 +1,13 @@
-<<<<<<< HEAD
-use std::collections::hash_map::DefaultHasher;
-use std::fmt::Debug;
-use std::future::Future;
-use std::hash::{Hash, Hasher};
-use std::num::NonZeroU64;
-=======
 use core::future::Future;
 use std::fmt::Debug;
->>>>>>> 39581300
 use std::pin::Pin;
 
 use anyhow::Result;
 use async_graphql_value::ConstValue;
-<<<<<<< HEAD
-use reqwest::Request;
-=======
->>>>>>> 39581300
 use serde_json::Value;
 use thiserror::Error;
 
+use super::cache::Cache;
 use super::list::List;
 use super::logic::Logic;
 use super::{Concurrent, Eval, EvaluationContext, Math, Relation, ResolverContextLike, IO};
@@ -31,20 +20,12 @@
   EqualTo(Box<Expression>, Box<Expression>),
   IO(IO),
   Input(Box<Expression>, Vec<String>),
-<<<<<<< HEAD
   Cache(Cache),
-  If {
-    cond: Box<Expression>,
-    then: Box<Expression>,
-    els: Box<Expression>,
-  },
-=======
   Logic(Logic),
   Relation(Relation),
   List(List),
   Math(Math),
   Concurrency(Concurrent, Box<Expression>),
->>>>>>> 39581300
 }
 
 #[derive(Clone, Debug)]
@@ -53,58 +34,6 @@
   Path(Vec<String>),
 }
 
-<<<<<<< HEAD
-#[derive(Clone, Debug)]
-pub enum Unsafe {
-  Http {
-    req_template: http::RequestTemplate,
-    group_by: Option<GroupBy>,
-    dl_id: Option<DataLoaderId>,
-  },
-  GraphQLEndpoint {
-    req_template: graphql::RequestTemplate,
-    field_name: String,
-    batch: bool,
-    dl_id: Option<DataLoaderId>,
-  },
-  Grpc {
-    req_template: grpc::RequestTemplate,
-    group_by: Option<GroupBy>,
-    dl_id: Option<DataLoaderId>,
-  },
-  JS(Box<Expression>, String),
-}
-
-#[derive(Clone, Debug)]
-pub struct Cache {
-  hasher: DefaultHasher,
-  max_age: NonZeroU64,
-  source: Box<Expression>,
-}
-
-impl Cache {
-  pub fn new(hasher: DefaultHasher, max_age: NonZeroU64, source: Box<Expression>) -> Self {
-    Self { hasher, max_age, source }
-  }
-
-  pub fn hasher(&self) -> &DefaultHasher {
-    &self.hasher
-  }
-
-  pub fn max_age(&self) -> NonZeroU64 {
-    self.max_age
-  }
-
-  pub fn source(&self) -> &Expression {
-    &self.source
-  }
-}
-
-#[derive(Clone, Copy, Debug)]
-pub struct DataLoaderId(pub usize);
-
-=======
->>>>>>> 39581300
 #[derive(Debug, Error)]
 pub enum EvaluationError {
   #[error("IOException: {0}")]
@@ -170,272 +99,7 @@
           left.eval(ctx, conc).await? == right.eval(ctx, conc).await?,
         )),
         Expression::IO(operation) => operation.eval(ctx, conc).await,
-
-<<<<<<< HEAD
-            let res = if ctx.req_ctx.upstream.batch.is_some()
-              // TODO: share check for operation_type for resolvers
-              && matches!(req_template.operation_type, GraphQLOperationType::Query)
-            {
-              let data_loader: Option<&DataLoader<grpc::DataLoaderRequest, GrpcDataLoader>> =
-                dl_id.and_then(|index| ctx.req_ctx.grpc_data_loaders.get(index.0));
-              execute_grpc_request_with_dl(ctx, rendered, data_loader).await?
-            } else {
-              let req = rendered.to_request()?;
-              execute_raw_grpc_request(ctx, req, &req_template.operation).await?
-            };
-
-            set_cache_control(ctx, &res);
-
-            Ok(res.body)
-          }
-          Unsafe::JS(input, script) => {
-            let result;
-            #[cfg(not(feature = "unsafe-js"))]
-            {
-              let _ = script;
-              let _ = input;
-              result = Err(EvaluationError::JSException("JS execution is disabled".to_string()).into());
-            }
-
-            #[cfg(feature = "unsafe-js")]
-            {
-              let input = input.eval(ctx).await?;
-              result = javascript::execute_js(script, input, Some(ctx.timeout))
-                .map_err(|e| EvaluationError::JSException(e.to_string()).into());
-            }
-            result
-          }
-        },
-        Expression::Cache(cache) => {
-          if let Some(key) = get_cache_key(ctx, cache.hasher.clone()) {
-            if let Some(cache_value) = ctx.req_ctx.cache_get(&key) {
-              Ok(cache_value.to_owned())
-            } else {
-              let result = cache.source.eval(ctx).await;
-              if let Ok(val) = &result {
-                ctx.req_ctx.cache_insert(key, val.clone(), cache.max_age);
-              }
-              result
-            }
-          } else {
-            cache.source.eval(ctx).await
-          }
-        }
-        Expression::If { cond, then, els } => {
-          let cond = cond.eval(ctx).await?;
-          if is_truthy(cond) {
-            then.eval(ctx).await
-          } else {
-            els.eval(ctx).await
-          }
-        }
-      }
-    })
-  }
-}
-
-pub fn hash_const_value<H: Hasher>(const_value: &ConstValue, state: &mut H) {
-  match const_value {
-    ConstValue::Null => {}
-    ConstValue::Boolean(val) => val.hash(state),
-    ConstValue::Enum(name) => name.hash(state),
-    ConstValue::Number(num) => num.hash(state),
-    ConstValue::Binary(bytes) => bytes.hash(state),
-    ConstValue::String(string) => string.hash(state),
-    ConstValue::List(list) => list.iter().for_each(|val| hash_const_value(val, state)),
-    ConstValue::Object(object) => {
-      let mut tmp_list: Vec<_> = object.iter().collect();
-      tmp_list.sort_by(|(key1, _), (key2, _)| key1.cmp(key2));
-      tmp_list.iter().for_each(|(key, value)| {
-        key.hash(state);
-        hash_const_value(value, state);
-      })
-    }
-  }
-}
-
-fn get_cache_key<'a, H: Hasher + Clone>(
-  ctx: &'a EvaluationContext<'a, impl ResolverContextLike<'a>>,
-  mut hasher: H,
-) -> Option<u64> {
-  // Hash on parent value
-  if let Some(const_value) = ctx
-    .graphql_ctx
-    .value()
-    // TODO: handle _id, id, or any field that has @key on it.
-    .filter(|value| value != &&ConstValue::Null)
-    .map(|data| data.get_key("id"))
-  {
-    // Hash on parent's id only?
-    hash_const_value(const_value?, &mut hasher)
-  }
-
-  let key = ctx.graphql_ctx.args().map(|value_map| {
-    value_map
-      .iter()
-      .map(|(key, value)| {
-        let mut hasher = hasher.clone();
-        key.hash(&mut hasher);
-        hash_const_value(value, &mut hasher);
-        hasher.finish()
-      })
-      .fold(hasher.finish(), |acc, val| acc ^ val)
-  });
-  key
-}
-
-/// Check if a value is truthy
-///
-/// Special cases:
-/// 1. An empty string is considered falsy
-/// 2. A collection of bytes is truthy, even if the value in those bytes is 0. An empty collection is falsy.
-fn is_truthy(value: async_graphql::Value) -> bool {
-  use async_graphql::{Number, Value};
-  use hyper::body::Bytes;
-
-  match value {
-    Value::Null => false,
-    Value::Enum(_) => true,
-    Value::List(_) => true,
-    Value::Object(_) => true,
-    Value::String(s) => !s.is_empty(),
-    Value::Boolean(b) => b,
-    Value::Number(n) => n != Number::from(0),
-    Value::Binary(b) => b != Bytes::default(),
-  }
-}
-
-fn set_cache_control<'ctx, Ctx: ResolverContextLike<'ctx>>(
-  ctx: &EvaluationContext<'ctx, Ctx>,
-  res: &Response<async_graphql::Value>,
-) {
-  if ctx.req_ctx.server.get_enable_cache_control() && res.status.is_success() {
-    if let Some(policy) = cache_policy(res) {
-      ctx.req_ctx.set_cache_control(policy);
-    }
-  }
-}
-
-async fn execute_raw_request<'ctx, Ctx: ResolverContextLike<'ctx>>(
-  ctx: &EvaluationContext<'ctx, Ctx>,
-  req: Request,
-) -> Result<Response<async_graphql::Value>> {
-  ctx
-    .req_ctx
-    .h_client
-    .execute(req)
-    .await
-    .map_err(|e| EvaluationError::IOException(e.to_string()))?
-    .to_json()
-}
-
-async fn execute_raw_grpc_request<'ctx, Ctx: ResolverContextLike<'ctx>>(
-  ctx: &EvaluationContext<'ctx, Ctx>,
-  req: Request,
-  operation: &ProtobufOperation,
-) -> Result<Response<async_graphql::Value>> {
-  Ok(
-    execute_grpc_request(&ctx.req_ctx.h2_client, operation, req)
-      .await
-      .map_err(|e| EvaluationError::IOException(e.to_string()))?,
-  )
-}
-
-async fn execute_grpc_request_with_dl<
-  'ctx,
-  Ctx: ResolverContextLike<'ctx>,
-  Dl: Loader<grpc::DataLoaderRequest, Value = Response<async_graphql::Value>, Error = Arc<anyhow::Error>>,
->(
-  ctx: &EvaluationContext<'ctx, Ctx>,
-  rendered: RenderedRequestTemplate,
-  data_loader: Option<&DataLoader<grpc::DataLoaderRequest, Dl>>,
-) -> Result<Response<async_graphql::Value>> {
-  let headers = ctx
-    .req_ctx
-    .upstream
-    .batch
-    .clone()
-    .map(|s| s.headers)
-    .unwrap_or_default();
-  let endpoint_key = grpc::DataLoaderRequest::new(rendered, headers);
-
-  Ok(
-    data_loader
-      .unwrap()
-      .load_one(endpoint_key)
-      .await
-      .map_err(|e| EvaluationError::IOException(e.to_string()))?
-      .unwrap_or_default(),
-  )
-}
-
-async fn execute_request_with_dl<
-  'ctx,
-  Ctx: ResolverContextLike<'ctx>,
-  Dl: Loader<DataLoaderRequest, Value = Response<async_graphql::Value>, Error = Arc<anyhow::Error>>,
->(
-  ctx: &EvaluationContext<'ctx, Ctx>,
-  req: Request,
-  data_loader: Option<&DataLoader<DataLoaderRequest, Dl>>,
-) -> Result<Response<async_graphql::Value>> {
-  let headers = ctx
-    .req_ctx
-    .upstream
-    .batch
-    .clone()
-    .map(|s| s.headers)
-    .unwrap_or_default();
-  let endpoint_key = crate::http::DataLoaderRequest::new(req, headers);
-
-  Ok(
-    data_loader
-      .unwrap()
-      .load_one(endpoint_key)
-      .await
-      .map_err(|e| EvaluationError::IOException(e.to_string()))?
-      .unwrap_or_default(),
-  )
-}
-
-fn parse_graphql_response<'ctx, Ctx: ResolverContextLike<'ctx>>(
-  ctx: &EvaluationContext<'ctx, Ctx>,
-  res: Response<async_graphql::Value>,
-  field_name: &str,
-) -> Result<async_graphql::Value> {
-  let res: async_graphql::Response = serde_json::from_value(res.body.into_json()?)?;
-
-  for error in res.errors {
-    ctx.add_error(error);
-  }
-
-  Ok(res.data.get_key(field_name).map(|v| v.to_owned()).unwrap_or_default())
-}
-
-#[cfg(test)]
-mod tests {
-  use async_graphql::{Name, Number, Value};
-  use hyper::body::Bytes;
-  use indexmap::IndexMap;
-
-  use super::is_truthy;
-
-  #[test]
-  fn test_is_truthy() {
-    assert!(is_truthy(Value::Enum(Name::new("EXAMPLE"))));
-    assert!(is_truthy(Value::List(vec![])));
-    assert!(is_truthy(Value::Object(IndexMap::default())));
-    assert!(is_truthy(Value::String("Hello".to_string())));
-    assert!(is_truthy(Value::Boolean(true)));
-    assert!(is_truthy(Value::Number(Number::from(1))));
-    assert!(is_truthy(Value::Binary(Bytes::from_static(&[0, 1, 2]))));
-
-    assert!(!is_truthy(Value::Null));
-    assert!(!is_truthy(Value::String("".to_string())));
-    assert!(!is_truthy(Value::Boolean(false)));
-    assert!(!is_truthy(Value::Number(Number::from(0))));
-    assert!(!is_truthy(Value::Binary(Bytes::default())));
-  }
-=======
+        Expression::Cache(cache) => cache.eval(ctx, conc).await,
         Expression::Relation(relation) => relation.eval(ctx, conc).await,
         Expression::Logic(logic) => logic.eval(ctx, conc).await,
         Expression::List(list) => list.eval(ctx, conc).await,
@@ -443,5 +107,4 @@
       }
     })
   }
->>>>>>> 39581300
 }