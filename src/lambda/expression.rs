use std::collections::hash_map::DefaultHasher;
use std::fmt::Debug;
use std::future::Future;
use std::hash::{Hash, Hasher};
use std::num::NonZeroU64;
use std::ops::Deref;
use std::pin::Pin;
use std::sync::Arc;

use anyhow::Result;
use async_graphql_value::ConstValue;
use reqwest::Request;
use serde_json::Value;
use thiserror::Error;

use super::ResolverContextLike;
use crate::config::group_by::GroupBy;
use crate::config::GraphQLOperationType;
use crate::data_loader::{DataLoader, Loader};
use crate::graphql::{self, GraphqlDataLoader};
use crate::grpc;
use crate::grpc::data_loader::GrpcDataLoader;
use crate::grpc::protobuf::ProtobufOperation;
use crate::grpc::request::execute_grpc_request;
use crate::grpc::request_template::RenderedRequestTemplate;
use crate::http::{self, cache_policy, DataLoaderRequest, HttpDataLoader, Response};
#[cfg(feature = "unsafe-js")]
use crate::javascript;
use crate::json::JsonLike;
use crate::lambda::EvaluationContext;

#[derive(Clone, Debug)]
pub enum Expression {
  Context(Context),
  Literal(Value), // TODO: this should async_graphql::Value
  EqualTo(Box<Expression>, Box<Expression>),
  Unsafe(Unsafe),
  Input(Box<Expression>, Vec<String>),
  Cache(Cache),
}

#[derive(Clone, Debug)]
pub enum Context {
  Value,
  Path(Vec<String>),
}

#[derive(Clone, Debug)]
pub enum Unsafe {
  Http {
    req_template: http::RequestTemplate,
    group_by: Option<GroupBy>,
    dl_id: Option<DataLoaderId>,
  },
  GraphQLEndpoint {
    req_template: graphql::RequestTemplate,
    field_name: String,
    batch: bool,
    dl_id: Option<DataLoaderId>,
  },
  Grpc {
    req_template: grpc::RequestTemplate,
    group_by: Option<GroupBy>,
    dl_id: Option<DataLoaderId>,
  },
  JS(Box<Expression>, String),
}

#[derive(Clone, Debug)]
pub struct Cache {
  hasher: DefaultHasher,
  max_age: NonZeroU64,
  source: Box<Expression>,
}

impl Cache {
  pub fn new(hasher: DefaultHasher, max_age: NonZeroU64, source: Box<Expression>) -> Self {
    Self { hasher, max_age, source }
  }

  pub fn hasher(&self) -> &DefaultHasher {
    &self.hasher
  }

  pub fn max_age(&self) -> NonZeroU64 {
    self.max_age
  }

  pub fn source(&self) -> &Expression {
    &self.source
  }
}

#[derive(Clone, Copy, Debug)]
pub struct DataLoaderId(pub usize);

#[derive(Debug, Error)]
pub enum EvaluationError {
  #[error("IOException: {0}")]
  IOException(String),

  #[error("JSException: {0}")]
  JSException(String),

  #[error("APIValidationError: {0:?}")]
  APIValidationError(Vec<String>),
}

impl<'a> From<crate::valid::ValidationError<&'a str>> for EvaluationError {
  fn from(_value: crate::valid::ValidationError<&'a str>) -> Self {
    EvaluationError::APIValidationError(_value.as_vec().iter().map(|e| e.message.to_owned()).collect())
  }
}

impl Expression {
  pub fn eval<'a, Ctx: ResolverContextLike<'a> + Sync + Send>(
    &'a self,
    ctx: &'a EvaluationContext<'a, Ctx>,
  ) -> Pin<Box<dyn Future<Output = Result<async_graphql::Value>> + 'a + Send>> {
    Box::pin(async move {
      match self {
        Expression::Context(op) => match op {
          Context::Value => Ok(ctx.value().cloned().unwrap_or(async_graphql::Value::Null)),
          Context::Path(path) => Ok(ctx.path_value(path).cloned().unwrap_or(async_graphql::Value::Null)),
        },
        Expression::Input(input, path) => {
          let inp = &input.eval(ctx).await?;
          Ok(inp.get_path(path).unwrap_or(&async_graphql::Value::Null).clone())
        }
        Expression::Literal(value) => Ok(serde_json::from_value(value.clone())?),
        Expression::EqualTo(left, right) => Ok(async_graphql::Value::from(
          left.eval(ctx).await? == right.eval(ctx).await?,
        )),
        Expression::Unsafe(operation) => match operation {
          Unsafe::Http { req_template, dl_id, .. } => {
            let req = req_template.to_request(ctx)?;
            let is_get = req.method() == reqwest::Method::GET;

            let res = if is_get && ctx.req_ctx.is_batching_enabled() {
              let data_loader: Option<&DataLoader<DataLoaderRequest, HttpDataLoader>> =
                dl_id.and_then(|index| ctx.req_ctx.http_data_loaders.get(index.0));
              execute_request_with_dl(ctx, req, data_loader).await?
            } else {
              execute_raw_request(ctx, req).await?
            };

            if ctx.req_ctx.server.get_enable_http_validation() {
              req_template
                .endpoint
                .output
                .validate(&res.body)
                .to_result()
                .map_err(EvaluationError::from)?;
            }

            set_cache_control(ctx, &res);

            Ok(res.body)
          }
          Unsafe::GraphQLEndpoint { req_template, field_name, dl_id, .. } => {
            let req = req_template.to_request(ctx)?;

            let res = if ctx.req_ctx.upstream.batch.is_some()
              && matches!(req_template.operation_type, GraphQLOperationType::Query)
            {
              let data_loader: Option<&DataLoader<DataLoaderRequest, GraphqlDataLoader>> =
                dl_id.and_then(|index| ctx.req_ctx.gql_data_loaders.get(index.0));
              execute_request_with_dl(ctx, req, data_loader).await?
            } else {
              execute_raw_request(ctx, req).await?
            };

            set_cache_control(ctx, &res);
            parse_graphql_response(ctx, res, field_name)
          }
          Unsafe::Grpc { req_template, dl_id, .. } => {
            let rendered = req_template.render(ctx)?;

            let res = if ctx.req_ctx.upstream.batch.is_some()
              // TODO: share check for operation_type for resolvers
              && matches!(req_template.operation_type, GraphQLOperationType::Query)
            {
              let data_loader: Option<&DataLoader<grpc::DataLoaderRequest, GrpcDataLoader>> =
                dl_id.and_then(|index| ctx.req_ctx.grpc_data_loaders.get(index.0));
              execute_grpc_request_with_dl(ctx, rendered, data_loader).await?
            } else {
              let req = rendered.to_request()?;
              execute_raw_grpc_request(ctx, req, &req_template.operation).await?
            };

            set_cache_control(ctx, &res);

            Ok(res.body)
          }
          Unsafe::JS(input, script) => {
            let result;
            #[cfg(not(feature = "unsafe-js"))]
            {
              let _ = script;
              let _ = input;
              result = Err(EvaluationError::JSException("JS execution is disabled".to_string()).into());
            }

            #[cfg(feature = "unsafe-js")]
            {
              let input = input.eval(ctx).await?;
              result = javascript::execute_js(script, input, Some(ctx.timeout))
                .map_err(|e| EvaluationError::JSException(e.to_string()).into());
            }
            result
          }
        },
        Expression::Cache(cache) => {
          if let Some(key) = get_cache_key(ctx, cache.hasher.clone()) {
            if let Some(cache_value) = ctx.req_ctx.cache_get(&key) {
              Ok(cache_value.to_owned())
            } else {
              let result = cache.source.eval(ctx).await;
              if let Ok(val) = &result {
                ctx.req_ctx.cache_insert(key, val.clone(), cache.max_age);
              }
              result
            }
          } else {
            cache.source.eval(ctx).await
          }
        }
      }
    })
  }
}

<<<<<<< HEAD
pub fn hash_const_value<H: Hasher>(const_value: &ConstValue, state: &mut H) {
  match const_value {
    ConstValue::Null => {}
    ConstValue::Boolean(val) => val.hash(state),
    ConstValue::Enum(name) => name.hash(state),
    ConstValue::Number(num) => num.hash(state),
    ConstValue::Binary(bytes) => bytes.hash(state),
    ConstValue::String(string) => string.hash(state),
    ConstValue::List(list) => list.iter().for_each(|val| hash_const_value(val, state)),
    ConstValue::Object(object) => {
      let mut tmp_list: Vec<_> = object.iter().collect();
      tmp_list.sort_by(|(key1, _), (key2, _)| key1.cmp(key2));
      tmp_list.iter().for_each(|(key, value)| {
        key.hash(state);
        hash_const_value(value, state);
      })
    }
  }
}

fn get_cache_key<'a, H: Hasher + Clone>(
  ctx: &'a EvaluationContext<'a, impl ResolverContextLike<'a>>,
  mut hasher: H,
) -> Option<u64> {
  // Hash on parent value
  if let Some(const_value) = ctx
    .graphql_ctx
    .value()
    // TODO: handle _id, id, or any field that has @key on it.
    .filter(|value| value != &&ConstValue::Null)
    .map(|data| data.get_key("id"))
  {
    // Hash on parent's id only?
    hash_const_value(const_value?, &mut hasher)
  }

  let key = ctx.graphql_ctx.args().map(|value_map| {
    value_map
      .iter()
      .map(|(key, value)| {
        let mut hasher = hasher.clone();
        key.hash(&mut hasher);
        hash_const_value(value, &mut hasher);
        hasher.finish()
      })
      .fold(hasher.finish(), |acc, val| acc ^ val)
  });
  key
}

fn set_cache_control<'ctx, Ctx: ResolverContextLike<'ctx>>(ctx: &EvaluationContext<'ctx, Ctx>, res: &Response) {
=======
fn set_cache_control<'ctx, Ctx: ResolverContextLike<'ctx>>(
  ctx: &EvaluationContext<'ctx, Ctx>,
  res: &Response<async_graphql::Value>,
) {
>>>>>>> b5442eae
  if ctx.req_ctx.server.get_enable_cache_control() && res.status.is_success() {
    if let Some(policy) = cache_policy(res) {
      ctx.req_ctx.set_cache_control(policy);
    }
  }
}

async fn execute_raw_request<'ctx, Ctx: ResolverContextLike<'ctx>>(
  ctx: &EvaluationContext<'ctx, Ctx>,
  req: Request,
) -> Result<Response<async_graphql::Value>> {
  Ok(
    ctx
      .req_ctx
      .universal_http_client
      .execute(req)
      .await
      .map_err(|e| EvaluationError::IOException(e.to_string()))?,
  )
}

async fn execute_raw_grpc_request<'ctx, Ctx: ResolverContextLike<'ctx>>(
  ctx: &EvaluationContext<'ctx, Ctx>,
  req: Request,
  operation: &ProtobufOperation,
) -> Result<Response<async_graphql::Value>> {
  Ok(
    execute_grpc_request(ctx.req_ctx.http2_only_client.deref(), operation, req)
      .await
      .map_err(|e| EvaluationError::IOException(e.to_string()))?,
  )
}

async fn execute_grpc_request_with_dl<
  'ctx,
  Ctx: ResolverContextLike<'ctx>,
  Dl: Loader<grpc::DataLoaderRequest, Value = Response<async_graphql::Value>, Error = Arc<anyhow::Error>>,
>(
  ctx: &EvaluationContext<'ctx, Ctx>,
  rendered: RenderedRequestTemplate,
  data_loader: Option<&DataLoader<grpc::DataLoaderRequest, Dl>>,
) -> Result<Response<async_graphql::Value>> {
  let headers = ctx
    .req_ctx
    .upstream
    .batch
    .clone()
    .map(|s| s.headers)
    .unwrap_or_default();
  let endpoint_key = grpc::DataLoaderRequest::new(rendered, headers);

  Ok(
    data_loader
      .unwrap()
      .load_one(endpoint_key)
      .await
      .map_err(|e| EvaluationError::IOException(e.to_string()))?
      .unwrap_or_default(),
  )
}

async fn execute_request_with_dl<
  'ctx,
  Ctx: ResolverContextLike<'ctx>,
  Dl: Loader<DataLoaderRequest, Value = Response<async_graphql::Value>, Error = Arc<anyhow::Error>>,
>(
  ctx: &EvaluationContext<'ctx, Ctx>,
  req: Request,
  data_loader: Option<&DataLoader<DataLoaderRequest, Dl>>,
) -> Result<Response<async_graphql::Value>> {
  let headers = ctx
    .req_ctx
    .upstream
    .batch
    .clone()
    .map(|s| s.headers)
    .unwrap_or_default();
  let endpoint_key = crate::http::DataLoaderRequest::new(req, headers);

  Ok(
    data_loader
      .unwrap()
      .load_one(endpoint_key)
      .await
      .map_err(|e| EvaluationError::IOException(e.to_string()))?
      .unwrap_or_default(),
  )
}

fn parse_graphql_response<'ctx, Ctx: ResolverContextLike<'ctx>>(
  ctx: &EvaluationContext<'ctx, Ctx>,
  res: Response<async_graphql::Value>,
  field_name: &str,
) -> Result<async_graphql::Value> {
  let res: async_graphql::Response = serde_json::from_value(res.body.into_json()?)?;

  for error in res.errors {
    ctx.add_error(error);
  }

  Ok(res.data.get_key(field_name).map(|v| v.to_owned()).unwrap_or_default())
}<|MERGE_RESOLUTION|>--- conflicted
+++ resolved
@@ -230,7 +230,6 @@
   }
 }
 
-<<<<<<< HEAD
 pub fn hash_const_value<H: Hasher>(const_value: &ConstValue, state: &mut H) {
   match const_value {
     ConstValue::Null => {}
@@ -281,13 +280,10 @@
   key
 }
 
-fn set_cache_control<'ctx, Ctx: ResolverContextLike<'ctx>>(ctx: &EvaluationContext<'ctx, Ctx>, res: &Response) {
-=======
 fn set_cache_control<'ctx, Ctx: ResolverContextLike<'ctx>>(
   ctx: &EvaluationContext<'ctx, Ctx>,
   res: &Response<async_graphql::Value>,
 ) {
->>>>>>> b5442eae
   if ctx.req_ctx.server.get_enable_cache_control() && res.status.is_success() {
     if let Some(policy) = cache_policy(res) {
       ctx.req_ctx.set_cache_control(policy);
